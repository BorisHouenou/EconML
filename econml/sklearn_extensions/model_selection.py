--- conflicted
+++ resolved
@@ -5,18 +5,13 @@
 
 import numbers
 import warnings
-<<<<<<< HEAD
 from sklearn.base import BaseEstimator
-from sklearn.model_selection import KFold, StratifiedKFold, GridSearchCV
 from sklearn.utils.multiclass import type_of_target
-=======
->>>>>>> 0ddc3822
-
 import numpy as np
 import scipy.sparse as sp
 from joblib import Parallel, delayed
 from sklearn.base import clone, is_classifier
-from sklearn.model_selection import KFold, StratifiedKFold, check_cv
+from sklearn.model_selection import KFold, StratifiedKFold, check_cv, GridSearchCV
 # TODO: conisder working around relying on sklearn implementation details
 from sklearn.model_selection._validation import (_check_is_permutation,
                                                  _fit_and_predict)
